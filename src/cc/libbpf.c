--- conflicted
+++ resolved
@@ -338,28 +338,17 @@
   return 0;
 }
 
-<<<<<<< HEAD
 void * bpf_attach_kprobe(int progfd, enum bpf_probe_attach_type attach_type, const char *ev_name,
-=======
-void * bpf_attach_kprobe(int progfd, int attach_type, const char *ev_name,
->>>>>>> 4114d0d8
                         const char *fn_name,
                         pid_t pid, int cpu, int group_fd,
                         perf_reader_cb cb, void *cb_cookie) 
 {
   int kfd;
-<<<<<<< HEAD
   char buf[256];
   char new_name[128];
   struct perf_reader *reader = NULL;
   static char *event_type = "kprobe";
   int n;
-=======
-  char buf[strlen(ev_name)+256];
-  char new_name[strlen(ev_name)+32];
-  struct perf_reader *reader = NULL;
-  static char *event_type = "kprobe";
->>>>>>> 4114d0d8
 
   snprintf(new_name, sizeof(new_name), "%s_bcc_%d", ev_name, getpid());
   reader = perf_reader_new(cb, NULL, cb_cookie);
@@ -373,7 +362,7 @@
     goto error;
   }
 
-  snprintf(buf, sizeof(buf), "%c:%ss/%s %s", attach_type==BPF_PROBE_ENTRY ? 'p' : 'r', 
+  snprintf(buf, sizeof(buf), "%c:%ss/%s %s", attach_type==probe_entry ? 'p' : 'r', 
 			event_type, new_name, fn_name);
   if (write(kfd, buf, strlen(buf)) < 0) {
     if (errno == EINVAL)
@@ -387,18 +376,10 @@
     snprintf(buf, sizeof(buf), "/sys/kernel/debug/tracing/instances/%s", new_name);
     if (mkdir(buf, 0755) == -1) 
       goto retry;
-<<<<<<< HEAD
     n = snprintf(buf, sizeof(buf), "/sys/kernel/debug/tracing/instances/%s/events/%ss/%s", 
              new_name, event_type, new_name);
     if (n < sizeof(buf) && bpf_attach_tracing_event(progfd, buf, reader, pid, cpu, group_fd) == 0)
 	  goto out;
-=======
-    snprintf(buf, sizeof(buf), "/sys/kernel/debug/tracing/instances/%s/events/%ss/%s", 
-             new_name, event_type, new_name);
-    if (bpf_attach_tracing_event(progfd, buf, reader, pid, cpu, group_fd) == 0) {
-	  goto out;
-    }
->>>>>>> 4114d0d8
     snprintf(buf, sizeof(buf), "/sys/kernel/debug/tracing/instances/%s", new_name);
     rmdir(buf);
   }
@@ -415,28 +396,17 @@
 
 }
 
-<<<<<<< HEAD
 void * bpf_attach_uprobe(int progfd, enum bpf_probe_attach_type attach_type, const char *ev_name,
-=======
-void * bpf_attach_uprobe(int progfd, int attach_type, const char *ev_name,
->>>>>>> 4114d0d8
                         const char *binary_path, uint64_t offset,
                         pid_t pid, int cpu, int group_fd,
                         perf_reader_cb cb, void *cb_cookie) 
 {
   int kfd;
-<<<<<<< HEAD
   char buf[PATH_MAX];
   char new_name[128];
   struct perf_reader *reader = NULL;
   static char *event_type = "uprobe";
   int n;
-=======
-  char buf[strlen(binary_path)+strlen(ev_name)+256];
-  char new_name[strlen(ev_name)+32];
-  struct perf_reader *reader = NULL;
-  static char *event_type = "uprobe";
->>>>>>> 4114d0d8
 
   snprintf(new_name, sizeof(new_name), "%s_bcc_%d", ev_name, getpid());
   reader = perf_reader_new(cb, NULL, cb_cookie);
@@ -450,17 +420,12 @@
     goto error;
   }
 
-<<<<<<< HEAD
-  n = snprintf(buf, sizeof(buf), "%c:%ss/%s %s:0x%lx", attach_type==BPF_PROBE_ENTRY ? 'p' : 'r', 
+  n = snprintf(buf, sizeof(buf), "%c:%ss/%s %s:0x%lx", attach_type==probe_entry ? 'p' : 'r', 
 			event_type, new_name, binary_path, offset);
   if (n >= sizeof(buf)) {
     close(kfd);
     goto error;
   }
-=======
-  snprintf(buf, sizeof(buf), "%c:%ss/%s %s:0x%lx", attach_type==BPF_PROBE_ENTRY ? 'p' : 'r', 
-			event_type, new_name, binary_path, offset);
->>>>>>> 4114d0d8
   if (write(kfd, buf, strlen(buf)) < 0) {
     if (errno == EINVAL)
       fprintf(stderr, "check dmesg output for possible cause\n");
@@ -483,11 +448,7 @@
 static int bpf_detach_probe(const char *ev_name, const char *event_type)
 {
   int kfd;
-<<<<<<< HEAD
   char buf[256];
-=======
-  char buf[strlen(ev_name)+256];
->>>>>>> 4114d0d8
   snprintf(buf, sizeof(buf), "/sys/kernel/debug/tracing/%s_events", event_type);
   kfd = open(buf, O_WRONLY | O_APPEND, 0);
   if (kfd < 0) {
@@ -508,11 +469,7 @@
 
 int bpf_detach_kprobe(const char *ev_name)
 {
-<<<<<<< HEAD
   char buf[256];
-=======
-  char buf[strlen(ev_name)+256];
->>>>>>> 4114d0d8
   int ret = bpf_detach_probe(ev_name, "kprobe");
   snprintf(buf, sizeof(buf), "/sys/kernel/debug/tracing/instances/%s_bcc_%d", ev_name, getpid());
   if (access(buf, F_OK) != -1) {
